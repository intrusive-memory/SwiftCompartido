//
//  GuionDocumentModel.swift
//  FountainDocumentApp
//
//  Copyright (c) 2025
//

import Foundation
#if canImport(SwiftData)
import SwiftData

/// SwiftData model representing a complete screenplay document.
///
/// This is the root model for screenplay storage, containing all elements,
/// title page entries, document metadata, and source file tracking.
///
/// ## Overview
///
/// `GuionDocumentModel` is the persistent storage representation of a screenplay,
/// designed to work seamlessly with SwiftData for automatic persistence and iCloud sync.
///
/// ## Features
///
/// - **Screenplay Storage**: Complete element tree with title page metadata
/// - **SwiftData Integration**: Automatic persistence and iCloud sync
/// - **Source File Tracking** (NEW in 1.4.3): Track and detect changes to imported files
/// - **Location Management**: Parse and cache scene locations
/// - **Serialization**: Save and load to various formats
///
/// ## Example - Basic Usage
///
/// ```swift
/// let document = GuionDocumentModel(filename: "MyScript.guion")
///
/// let sceneHeading = GuionElementModel(
///     elementText: "INT. COFFEE SHOP - DAY",
///     elementType: "Scene Heading"
/// )
/// document.elements.append(sceneHeading)
///
/// modelContext.insert(document)
/// ```
///
/// ## Example - Source File Tracking
///
/// ```swift
/// // When importing a screenplay file
/// let parser = try await FountainParser(string: fountainText)
/// let document = await GuionDocumentParserSwiftData.parse(
///     script: parser.screenplay,
///     in: modelContext
/// )
///
/// // Track the source file
/// let success = document.setSourceFile(sourceURL)
/// try modelContext.save()
///
/// // Later: check for updates
/// switch document.sourceFileStatus() {
/// case .modified:
///     // Source file has changed - prompt user to re-import
///     showUpdatePrompt()
/// case .upToDate:
///     // All good
///     break
/// case .fileNotFound, .fileNotAccessible:
///     // Handle errors
///     showError()
/// case .noSourceFile:
///     // Document wasn't imported from a file
///     break
/// }
/// ```
///
/// ## Topics
///
/// ### Creating Documents
/// - ``init(filename:rawContent:suppressSceneNumbers:)``
///
/// ### Document Properties
/// - ``filename``
/// - ``rawContent``
/// - ``suppressSceneNumbers``
///
/// ### Content
/// - ``elements``
/// - ``titlePage``
///
/// ### Source File Tracking (NEW in 1.4.3)
/// - ``sourceFileBookmark``
/// - ``lastImportDate``
/// - ``sourceFileModificationDate``
/// - ``setSourceFile(_:)``
/// - ``resolveSourceFileURL()``
/// - ``isSourceFileModified()``
/// - ``sourceFileStatus()``
/// - ``SourceFileStatus``
///
/// ### Location Management
/// - ``reparseAllLocations()``
/// - ``sceneLocations``
///
/// ### Serialization
/// - ``save(to:)``
/// - ``load(from:in:)``
/// - ``validate()``
@Model
public final class GuionDocumentModel {
    public var filename: String?
    public var rawContent: String?
    public var suppressSceneNumbers: Bool

    @Relationship(deleteRule: .cascade, inverse: \GuionElementModel.document)
    public var elements: [GuionElementModel]

    /// Elements sorted by orderIndex (screenplay sequence order)
    ///
    /// **CRITICAL**: Always use this property when displaying, exporting, or processing elements
    /// to maintain screenplay sequence order. The `elements` relationship array does NOT guarantee
    /// order in SwiftData - sorting by orderIndex is required.
    ///
    /// ## Usage
    ///
    /// ```swift
    /// // DO: Use sortedElements for display/export
    /// for element in document.sortedElements {
    ///     print(element.elementText)
    /// }
    ///
    /// // DON'T: Use elements directly (order not guaranteed)
    /// for element in document.elements {  // ❌ Wrong - may be out of order
    ///     print(element.elementText)
    /// }
    /// ```
    ///
    /// - SeeAlso: `GuionElementModel.orderIndex`
    public var sortedElements: [GuionElementModel] {
        elements.sorted { $0.orderIndex < $1.orderIndex }
    }

    @Relationship(deleteRule: .cascade, inverse: \TitlePageEntryModel.document)
    public var titlePage: [TitlePageEntryModel]

    // MARK: - Source File Tracking (NEW in 1.4.3)

    /// Security-scoped bookmark to the original source file
    ///
    /// This bookmark maintains access to the file across app launches, even in sandboxed applications.
    /// Created by calling `setSourceFile(_:)` when importing a screenplay.
    ///
    /// - Note: For sandboxed macOS apps, the user must select the file via an open panel to create
    ///   a valid security-scoped bookmark.
    ///
    /// - SeeAlso: `setSourceFile(_:)`, `resolveSourceFileURL()`
    public var sourceFileBookmark: Data?

    /// Date when this document was last imported from source
    ///
    /// Automatically set by `setSourceFile(_:)` to track when the import occurred.
    /// Useful for displaying "last updated" information to users.
    ///
    /// - SeeAlso: `setSourceFile(_:)`
    public var lastImportDate: Date?

    /// Modification date of source file at time of import
    ///
    /// Used to detect if the source file has been modified since import by comparing against
    /// the current file modification date. Updated automatically by `setSourceFile(_:)`.
    ///
    /// - SeeAlso: `isSourceFileModified()`, `sourceFileStatus()`
    public var sourceFileModificationDate: Date?

    public init(filename: String? = nil, rawContent: String? = nil, suppressSceneNumbers: Bool = false) {
        self.filename = filename
        self.rawContent = rawContent
        self.suppressSceneNumbers = suppressSceneNumbers
        self.elements = []
        self.titlePage = []
        self.sourceFileBookmark = nil
        self.lastImportDate = nil
        self.sourceFileModificationDate = nil
    }

    /// Reparse all scene heading locations (useful for migration or updates)
    public func reparseAllLocations() {
        for element in sortedElements where element.elementType == .sceneHeading {
            element.reparseLocation()
        }
    }

    /// Get all scene elements with their cached locations in screenplay order
    public var sceneLocations: [(element: GuionElementModel, location: SceneLocation)] {
        return sortedElements.compactMap { element in
            guard let location = element.cachedSceneLocation else { return nil }
            return (element, location)
        }
    }

    // MARK: - Source File Tracking Methods (NEW in 1.4.3)

    /// Resolve the source file bookmark to a URL
    ///
    /// This method converts the stored security-scoped bookmark into a URL that can be used to
    /// access the original source file. The bookmark is automatically refreshed if it becomes stale.
    ///
    /// - Returns: URL if bookmark can be resolved and file is accessible, nil otherwise
    ///
    /// ## Usage
    ///
    /// ```swift
    /// if let sourceURL = document.resolveSourceFileURL() {
    ///     // Start security-scoped access
    ///     let accessing = sourceURL.startAccessingSecurityScopedResource()
    ///     defer {
    ///         if accessing {
    ///             sourceURL.stopAccessingSecurityScopedResource()
    ///         }
    ///     }
    ///
    ///     // Work with the file
    ///     let updatedText = try String(contentsOf: sourceURL)
    /// }
    /// ```
    ///
    /// - Note: For sandboxed apps, you must call `startAccessingSecurityScopedResource()` before
    ///   accessing the file, and `stopAccessingSecurityScopedResource()` when done.
    ///
    /// - SeeAlso: `setSourceFile(_:)`, `sourceFileStatus()`
    public func resolveSourceFileURL() -> URL? {
        guard let bookmarkData = sourceFileBookmark else { return nil }

        var isStale = false
        do {
            let url = try URL(
                resolvingBookmarkData: bookmarkData,
                options: .withSecurityScope,
                relativeTo: nil,
                bookmarkDataIsStale: &isStale
            )

            if isStale {
                // Bookmark is stale, try to recreate it
                if let newBookmark = try? url.bookmarkData(
                    options: .withSecurityScope,
                    includingResourceValuesForKeys: nil,
                    relativeTo: nil
                ) {
                    sourceFileBookmark = newBookmark
                }
            }

            return url
        } catch {
            return nil
        }
    }

    /// Set the source file from a URL, creating a security-scoped bookmark
    ///
    /// This method creates a security-scoped bookmark to the source file and records the current
    /// modification date and import timestamp. Call this immediately after importing a screenplay
    /// to enable source file tracking.
    ///
    /// - Parameter url: The URL to the source file (must be user-selected for sandboxed apps)
    /// - Returns: True if bookmark was created successfully, false if creation failed
    ///
    /// ## Usage
    ///
    /// ```swift
    /// // After parsing a screenplay
    /// let parser = try await FountainParser(string: fountainText)
    /// let document = await GuionDocumentParserSwiftData.parse(
    ///     script: parser.screenplay,
    ///     in: modelContext
    /// )
    ///
    /// // Set the source file
    /// let success = document.setSourceFile(sourceURL)
    /// if success {
    ///     try modelContext.save()
    /// } else {
    ///     // Handle bookmark creation failure
    ///     print("Failed to create security-scoped bookmark")
    /// }
    /// ```
    ///
    /// ## Properties Updated
    ///
    /// This method automatically updates:
    /// - `sourceFileBookmark` - Security-scoped bookmark data
    /// - `lastImportDate` - Set to current date/time
    /// - `sourceFileModificationDate` - Set to file's modification date
    ///
    /// - Note: For sandboxed macOS apps, the URL must come from a user file selection
    ///   (NSOpenPanel) to create a valid security-scoped bookmark.
    ///
    /// - SeeAlso: `resolveSourceFileURL()`, `isSourceFileModified()`, `sourceFileStatus()`
    @discardableResult
    public func setSourceFile(_ url: URL) -> Bool {
        do {
            // Create security-scoped bookmark
            let bookmarkData = try url.bookmarkData(
                options: .withSecurityScope,
                includingResourceValuesForKeys: nil,
                relativeTo: nil
            )

            sourceFileBookmark = bookmarkData
            lastImportDate = Date()

            // Get file modification date
            let resourceValues = try url.resourceValues(forKeys: [.contentModificationDateKey])
            sourceFileModificationDate = resourceValues.contentModificationDate

            return true
        } catch {
            return false
        }
    }

    /// Check if the source file has been modified since last import
    ///
    /// This is a convenience method that returns `true` only if the source file exists, is accessible,
    /// and has a newer modification date than when it was last imported.
    ///
    /// - Returns: True if source file exists and has been modified, false otherwise
    ///
    /// ## Usage
    ///
    /// ```swift
    /// // Simple check on app launch or periodically
    /// if document.isSourceFileModified() {
    ///     showUpdateAlert {
    ///         try await reimportFromSource(document: document)
    ///     }
    /// }
    /// ```
    ///
    /// ## Return Values
    ///
    /// Returns `true` only when:
    /// - Source file bookmark exists
    /// - Bookmark can be resolved to a URL
    /// - File exists at that URL
    /// - File's current modification date > stored modification date
    ///
    /// Returns `false` for all other cases, including errors.
    ///
    /// - Note: For more detailed status information (e.g., distinguishing between "file not found"
    ///   and "no source file set"), use `sourceFileStatus()` instead.
    ///
    /// - SeeAlso: `sourceFileStatus()`, `setSourceFile(_:)`
    public func isSourceFileModified() -> Bool {
        guard let url = resolveSourceFileURL(),
              let lastModDate = sourceFileModificationDate else {
            return false
        }

        do {
            let resourceValues = try url.resourceValues(forKeys: [.contentModificationDateKey])
            guard let currentModDate = resourceValues.contentModificationDate else {
                return false
            }

            // File is modified if current date is newer than stored date
            return currentModDate > lastModDate
        } catch {
            return false
        }
    }

    /// Get detailed information about the source file status
    ///
    /// This method provides comprehensive status information about the source file, allowing you to
    /// handle different scenarios appropriately (e.g., file moved, permissions issue, or modified).
    ///
    /// - Returns: SourceFileStatus enum value describing the current state
    ///
    /// ## Usage
    ///
    /// ```swift
    /// let status = document.sourceFileStatus()
    ///
    /// switch status {
    /// case .modified:
    ///     // Source file has changed - prompt user to update
    ///     showUpdateAlert {
    ///         try await reimportFromSource(document: document)
    ///     }
    ///
    /// case .upToDate:
    ///     showMessage("Document is up to date")
    ///
    /// case .noSourceFile:
    ///     // Document wasn't imported from a file
    ///     break
    ///
    /// case .fileNotAccessible:
    ///     showError("Cannot access source file - check permissions")
    ///
    /// case .fileNotFound:
    ///     showError("Source file was moved or deleted")
    /// }
    /// ```
    ///
    /// ## Status Values
    ///
    /// - `.noSourceFile`: No source file bookmark set (document wasn't imported from file)
    /// - `.fileNotAccessible`: Bookmark exists but cannot be resolved (permissions issue)
    /// - `.fileNotFound`: File moved or deleted since import
    /// - `.modified`: File exists and has been modified since import
    /// - `.upToDate`: File exists and hasn't changed since import
    ///
    /// ## SwiftUI Integration
    ///
    /// ```swift
    /// struct DocumentStatusBadge: View {
    ///     let document: GuionDocumentModel
    ///
    ///     var body: some View {
    ///         let status = document.sourceFileStatus()
    ///
    ///         if status.shouldPromptForUpdate {
    ///             Label("Update Available", systemImage: "arrow.triangle.2.circlepath")
    ///                 .foregroundStyle(.orange)
    ///         }
    ///     }
    /// }
    /// ```
    ///
    /// - SeeAlso: `SourceFileStatus`, `isSourceFileModified()`, `setSourceFile(_:)`
    public func sourceFileStatus() -> SourceFileStatus {
        guard sourceFileBookmark != nil else {
            return .noSourceFile
        }

        guard let url = resolveSourceFileURL() else {
            return .fileNotAccessible
        }

        // Check if file still exists
        guard FileManager.default.fileExists(atPath: url.path) else {
            return .fileNotFound
        }

        if isSourceFileModified() {
            return .modified
        }

        return .upToDate
    }

    // MARK: - Conversion Methods

<<<<<<< HEAD
    /// Calculate chapter-aware orderIndex for an element
    ///
    /// Chapter-based orderIndex spacing:
    /// - Elements before first chapter: 0-99
    /// - Chapter 1 elements: 100-199
    /// - Chapter 2 elements: 200-299
    /// - Chapter 3 elements: 300-399
    /// - etc.
    ///
    /// This creates gaps for inserting content within chapters while maintaining overall order.
    ///
    /// - Parameters:
    ///   - element: The element to calculate orderIndex for
    ///   - currentChapter: Current chapter number (0 = before first chapter, 1 = chapter 1, etc.)
    ///   - positionInChapter: Position within the current chapter
    ///
    /// - Returns: The calculated orderIndex value
    private static func calculateOrderIndex(
        for element: GuionElement,
        currentChapter: inout Int,
        positionInChapter: inout Int
    ) -> Int {
        // Check if this is a chapter heading (section heading level 2)
        if case .sectionHeading(let level) = element.elementType, level == 2 {
            // New chapter found
            currentChapter += 1
            positionInChapter = 0
            let orderIndex = currentChapter * 100
            positionInChapter += 1
            return orderIndex
        }

        // Regular element - use current chapter and position
        let orderIndex = (currentChapter * 100) + positionInChapter
        positionInChapter += 1
        return orderIndex
    }

=======
>>>>>>> 08e94896
    /// Create a GuionDocumentModel from a GuionParsedElementCollection
    /// - Parameters:
    ///   - screenplay: The screenplay to convert
    ///   - context: The ModelContext to use
    ///   - generateSummaries: Whether to generate AI summaries for scene headings (default: false)
    /// - Returns: The created GuionDocumentModel
    @MainActor
    public static func from(
        _ screenplay: GuionParsedElementCollection,
        in context: ModelContext,
        generateSummaries: Bool = false
    ) async -> GuionDocumentModel {
        return await from(screenplay, in: context, generateSummaries: generateSummaries, progress: nil)
    }

    /// Create a GuionDocumentModel from a GuionParsedElementCollection with progress reporting
    ///
    /// This method provides progress updates as elements are converted to SwiftData models.
    /// If `generateSummaries` is enabled, progress includes AI summary generation.
    ///
    /// - Parameters:
    ///   - screenplay: The screenplay to convert
    ///   - context: The ModelContext to use
    ///   - generateSummaries: Whether to generate AI summaries for scene headings (default: false)
    ///   - progress: Optional progress tracker for monitoring conversion progress
    ///
    /// - Returns: The created GuionDocumentModel
    ///
    /// ## Usage
    ///
    /// ```swift
    /// let progress = OperationProgress(totalUnits: Int64(screenplay.elements.count)) { update in
    ///     print("Converting: \(update.description) - \(Int((update.fractionCompleted ?? 0) * 100))%")
    /// }
    ///
    /// let document = await GuionDocumentModel.from(
    ///     screenplay,
    ///     in: modelContext,
    ///     generateSummaries: true,
    ///     progress: progress
    /// )
    /// ```
    @MainActor
    public static func from(
        _ screenplay: GuionParsedElementCollection,
        in context: ModelContext,
        generateSummaries: Bool = false,
        progress: OperationProgress?
    ) async -> GuionDocumentModel {
        // Calculate total work units
        let titlePageWork = screenplay.titlePage.reduce(0) { $0 + $1.count }
        let totalUnits = Int64(titlePageWork + screenplay.elements.count)
        progress?.setTotalUnitCount(totalUnits)

        var completedUnits: Int64 = 0

        let document = GuionDocumentModel(
            filename: screenplay.filename,
            rawContent: screenplay.stringFromDocument(),
            suppressSceneNumbers: screenplay.suppressSceneNumbers
        )

        // Convert title page entries
        progress?.update(completedUnits: completedUnits, description: "Converting title page...")

        for dictionary in screenplay.titlePage {
            for (key, values) in dictionary {
                let entry = TitlePageEntryModel(key: key, values: values)
                entry.document = document
                document.titlePage.append(entry)

                completedUnits += 1
                if completedUnits % 5 == 0 {
                    progress?.update(completedUnits: completedUnits, description: "Converting title page...")
                }
            }
        }

        // Generate summaries for scene headings if requested
        if generateSummaries {
            progress?.update(completedUnits: completedUnits, description: "Extracting scene structure...")

            let outline = screenplay.extractOutline()
            var elementsWithSummaries: [GuionElement] = []
            var skipIndices = Set<Int>()
            var sceneCount = 0

            for (index, element) in screenplay.elements.enumerated() {
                // Check for cancellation every 10 elements
                if index % 10 == 0 {
                    try? Task.checkCancellation()
                }

                // Skip if already processed (e.g., OVER BLACK that was handled with scene)
                if skipIndices.contains(index) {
                    continue
                }

                // Add the original element
                elementsWithSummaries.append(element)

                completedUnits += 1
                if completedUnits % 10 == 0 {
                    progress?.update(completedUnits: completedUnits, description: "Converting elements (\(index + 1)/\(screenplay.elements.count))...")
                }

                // Check if this is a scene heading that needs a summary
                if element.elementType == .sceneHeading,
                   let sceneId = element.sceneId,
                   let scene = outline.first(where: { $0.sceneId == sceneId }) {

                    sceneCount += 1
                    progress?.update(completedUnits: completedUnits, description: "Generating summary for scene \(sceneCount)...")

                    // Generate summary
                    if let summaryText = await SceneSummarizer.summarizeScene(scene, from: screenplay, outline: outline) {
                        // Check if next element is OVER BLACK
                        if index + 1 < screenplay.elements.count {
                            let nextElement = screenplay.elements[index + 1]
                            if nextElement.elementType == .action &&
                               nextElement.elementText.uppercased().contains("OVER BLACK") {
                                // Add OVER BLACK element before summary
                                elementsWithSummaries.append(nextElement)
                                skipIndices.insert(index + 1)
                            }
                        }

                        // Create summary element as #### SUMMARY: text
                        // Note: Leading space is required because Fountain parser preserves the space after hashtags
                        let summaryElement = GuionElement(
                            elementType: .sectionHeading(level: 4),
                            elementText: " SUMMARY: \(summaryText)"
                        )
                        elementsWithSummaries.append(summaryElement)
                    }
                }
            }

            // Convert all elements including inserted summaries to models with chapter-based ordering
            progress?.update(completedUnits: completedUnits, description: "Creating SwiftData models...")

            var currentChapter = 0
            var positionInChapter = 0

            for (index, element) in elementsWithSummaries.enumerated() {
                if index % 10 == 0 {
                    try? Task.checkCancellation()
                }

                let orderIndex = Self.calculateOrderIndex(
                    for: element,
                    currentChapter: &currentChapter,
                    positionInChapter: &positionInChapter
                )

                let elementModel = GuionElementModel(from: element, orderIndex: orderIndex)
                elementModel.document = document
                document.elements.append(elementModel)
            }
        } else {
            // Convert elements without summaries with chapter-based ordering
            progress?.update(completedUnits: completedUnits, description: "Converting elements...")

            var currentChapter = 0
            var positionInChapter = 0

            for (index, element) in screenplay.elements.enumerated() {
                // Check for cancellation every 10 elements
                if index % 10 == 0 {
                    try? Task.checkCancellation()
                }

                let orderIndex = Self.calculateOrderIndex(
                    for: element,
                    currentChapter: &currentChapter,
                    positionInChapter: &positionInChapter
                )

                let elementModel = GuionElementModel(from: element, orderIndex: orderIndex)
                elementModel.document = document
                document.elements.append(elementModel)

                completedUnits += 1
                if completedUnits % 10 == 0 {
                    progress?.update(completedUnits: completedUnits, description: "Converting elements (\(index + 1)/\(screenplay.elements.count))...")
                }
            }
        }

        progress?.complete(description: "Conversion complete - \(document.elements.count) elements")
        context.insert(document)
        return document
    }

    /// Convert this GuionDocumentModel to a GuionParsedElementCollection
    /// - Returns: GuionParsedElementCollection instance containing the document data
    public func toGuionParsedElementCollection() -> GuionParsedElementCollection {
        // Convert title page
        var titlePageDict: [String: [String]] = [:]
        for entry in titlePage {
            titlePageDict[entry.key] = entry.values
        }
        let titlePageArray = titlePageDict.isEmpty ? [] : [titlePageDict]

        // Convert elements using protocol-based conversion (MUST use sortedElements!)
        let convertedElements = sortedElements.map { GuionElement(from: $0) }

        return GuionParsedElementCollection(
            filename: filename,
            elements: convertedElements,
            titlePage: titlePageArray,
            suppressSceneNumbers: suppressSceneNumbers
        )
    }

    /// Extract hierarchical scene browser data from SwiftData models
    ///
    /// This method builds the chapter → scene group → scene hierarchy directly
    /// from the `elements` relationship, without converting to GuionParsedElementCollection.
    ///
    /// **Architecture**: Returns structure with references to GuionElementModel instances,
    /// not value copies. UI components read properties directly from models for reactive updates.
    ///
    /// - Returns: SceneBrowserData with model references
    public func extractSceneBrowserData() -> SceneBrowserData {
        // For Phase 1: Convert to screenplay and use existing extraction logic
        // TODO: Phase 2 will implement direct SwiftData traversal for better performance
        let screenplay = toGuionParsedElementCollection()
        let valueBasedData = screenplay.extractSceneBrowserData()

        // Map value-based structure to model-based structure
        return mapToModelBased(valueData: valueBasedData)
    }

    /// Map value-based SceneBrowserData to model-based SceneBrowserData
    private func mapToModelBased(valueData: SceneBrowserData) -> SceneBrowserData {
        // Build lookup dictionary: sceneId -> GuionElementModel (for scene headings)
        var sceneHeadingLookup: [String: GuionElementModel] = [:]
        for element in elements {
            if let sceneId = element.sceneId, element.elementType == .sceneHeading {
                sceneHeadingLookup[sceneId] = element
            }
        }

        // Build lookup for all elements by text+type (for scene content matching)
        // This allows us to find model equivalents of value-based elements
        var elementLookup: [[String: String]: [GuionElementModel]] = [:]
        for element in elements {
            let key = ["text": element.elementText, "type": element.elementType.description]
            if elementLookup[key] == nil {
                elementLookup[key] = []
            }
            elementLookup[key]?.append(element)
        }

        // Map chapters
        let mappedChapters = valueData.chapters.map { chapter in
            // Map scene groups
            let mappedSceneGroups = chapter.sceneGroups.map { sceneGroup in
                // Map scenes
                let mappedScenes = sceneGroup.scenes.map { scene in
                    // Find the scene heading model by sceneId
                    let sceneHeadingModel = scene.sceneId.flatMap { sceneHeadingLookup[$0] }

                    // Find scene content element models
                    var sceneElementModels: [GuionElementModel] = []

                    // Add the scene heading first
                    if let heading = sceneHeadingModel {
                        sceneElementModels.append(heading)
                    }

                    // Add all scene content elements
                    if let valueElements = scene.sceneElements {
                        // Track which models we've already used to avoid duplicates
                        var usedModels = Set<ObjectIdentifier>()
                        if let heading = sceneHeadingModel {
                            usedModels.insert(ObjectIdentifier(heading))
                        }

                        for valueElement in valueElements {
                            let key = ["text": valueElement.elementText, "type": valueElement.elementType.description]
                            if let candidates = elementLookup[key] {
                                // Find first unused match
                                if let match = candidates.first(where: { !usedModels.contains(ObjectIdentifier($0)) }) {
                                    sceneElementModels.append(match)
                                    usedModels.insert(ObjectIdentifier(match))
                                }
                            }
                        }
                    }

                    // Find preScene element models
                    var preSceneElementModels: [GuionElementModel]? = nil
                    if let preSceneValues = scene.preSceneElements {
                        var preSceneModels: [GuionElementModel] = []
                        var usedModels = Set<ObjectIdentifier>()

                        for valueElement in preSceneValues {
                            let key = ["text": valueElement.elementText, "type": valueElement.elementType.description]
                            if let candidates = elementLookup[key] {
                                if let match = candidates.first(where: { !usedModels.contains(ObjectIdentifier($0)) }) {
                                    preSceneModels.append(match)
                                    usedModels.insert(ObjectIdentifier(match))
                                }
                            }
                        }

                        if !preSceneModels.isEmpty {
                            preSceneElementModels = preSceneModels
                        }
                    }

                    return SceneData(
                        sceneHeadingModel: sceneHeadingModel,
                        sceneElementModels: sceneElementModels,
                        preSceneElementModels: preSceneElementModels,
                        sceneLocation: scene.sceneLocation
                    )
                }

                return SceneGroupData(
                    element: sceneGroup.element,
                    scenes: mappedScenes
                )
            }

            return ChapterData(
                element: chapter.element,
                sceneGroups: mappedSceneGroups
            )
        }

        return SceneBrowserData(
            title: valueData.title,
            chapters: mappedChapters
        )
    }
}

// MARK: - Source File Status

/// Status of the source file associated with a GuionDocumentModel
public enum SourceFileStatus: Sendable {
    /// No source file has been set
    case noSourceFile

    /// Source file bookmark exists but cannot be resolved (permissions issue)
    case fileNotAccessible

    /// Source file has been moved or deleted
    case fileNotFound

    /// Source file exists and has been modified since last import
    case modified

    /// Source file exists and is up to date
    case upToDate

    /// Human-readable description
    public var description: String {
        switch self {
        case .noSourceFile:
            return "No source file"
        case .fileNotAccessible:
            return "Cannot access source file"
        case .fileNotFound:
            return "Source file not found"
        case .modified:
            return "Source file has been modified"
        case .upToDate:
            return "Up to date"
        }
    }

    /// Whether the user should be prompted to update
    public var shouldPromptForUpdate: Bool {
        return self == .modified
    }
}

<<<<<<< HEAD
=======
@Model
public final class TitlePageEntryModel {
    public var key: String
    public var values: [String]

    public var document: GuionDocumentModel?

    public init(key: String, values: [String]) {
        self.key = key
        self.values = values
    }
}

// MARK: - Source File Status

/// Status of the source file associated with a GuionDocumentModel
public enum SourceFileStatus: Sendable {
    /// No source file has been set
    case noSourceFile

    /// Source file bookmark exists but cannot be resolved (permissions issue)
    case fileNotAccessible

    /// Source file has been moved or deleted
    case fileNotFound

    /// Source file exists and has been modified since last import
    case modified

    /// Source file exists and is up to date
    case upToDate

    /// Human-readable description
    public var description: String {
        switch self {
        case .noSourceFile:
            return "No source file"
        case .fileNotAccessible:
            return "Cannot access source file"
        case .fileNotFound:
            return "Source file not found"
        case .modified:
            return "Source file has been modified"
        case .upToDate:
            return "Up to date"
        }
    }

    /// Whether the user should be prompted to update
    public var shouldPromptForUpdate: Bool {
        return self == .modified
    }
}

>>>>>>> 08e94896
#endif<|MERGE_RESOLUTION|>--- conflicted
+++ resolved
@@ -452,7 +452,6 @@
 
     // MARK: - Conversion Methods
 
-<<<<<<< HEAD
     /// Calculate chapter-aware orderIndex for an element
     ///
     /// Chapter-based orderIndex spacing:
@@ -491,8 +490,6 @@
         return orderIndex
     }
 
-=======
->>>>>>> 08e94896
     /// Create a GuionDocumentModel from a GuionParsedElementCollection
     /// - Parameters:
     ///   - screenplay: The screenplay to convert
@@ -874,8 +871,6 @@
     }
 }
 
-<<<<<<< HEAD
-=======
 @Model
 public final class TitlePageEntryModel {
     public var key: String
@@ -930,5 +925,4 @@
     }
 }
 
->>>>>>> 08e94896
 #endif